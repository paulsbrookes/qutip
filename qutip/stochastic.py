# -*- coding: utf-8 -*-
#
# This file is part of QuTiP: Quantum Toolbox in Python.
#
#    Copyright (c) 2011 and later, Paul D. Nation and Robert J. Johansson.
#    All rights reserved.
#
#    Redistribution and use in source and binary forms, with or without 
#    modification, are permitted provided that the following conditions are 
#    met:
#
#    1. Redistributions of source code must retain the above copyright notice, 
#       this list of conditions and the following disclaimer.
#
#    2. Redistributions in binary form must reproduce the above copyright
#       notice, this list of conditions and the following disclaimer in the
#       documentation and/or other materials provided with the distribution.
#
#    3. Neither the name of the QuTiP: Quantum Toolbox in Python nor the names
#       of its contributors may be used to endorse or promote products derived
#       from this software without specific prior written permission.
#
#    THIS SOFTWARE IS PROVIDED BY THE COPYRIGHT HOLDERS AND CONTRIBUTORS 
#    "AS IS" AND ANY EXPRESS OR IMPLIED WARRANTIES, INCLUDING, BUT NOT
#    LIMITED TO, THE IMPLIED WARRANTIES OF MERCHANTABILITY AND FITNESS FOR A 
#    PARTICULAR PURPOSE ARE DISCLAIMED. IN NO EVENT SHALL THE COPYRIGHT 
#    HOLDER OR CONTRIBUTORS BE LIABLE FOR ANY DIRECT, INDIRECT, INCIDENTAL, 
#    SPECIAL, EXEMPLARY, OR CONSEQUENTIAL DAMAGES (INCLUDING, BUT NOT 
#    LIMITED TO, PROCUREMENT OF SUBSTITUTE GOODS OR SERVICES; LOSS OF USE, 
#    DATA, OR PROFITS; OR BUSINESS INTERRUPTION) HOWEVER CAUSED AND ON ANY 
#    THEORY OF LIABILITY, WHETHER IN CONTRACT, STRICT LIABILITY, OR TORT 
#    (INCLUDING NEGLIGENCE OR OTHERWISE) ARISING IN ANY WAY OUT OF THE USE 
#    OF THIS SOFTWARE, EVEN IF ADVISED OF THE POSSIBILITY OF SUCH DAMAGE.
#
#    Significant parts of this code were contributed by Denis Vasilyev.
#
###############################################################################

"""
This module contains experimental functions for solving stochastic schrodinger
and master equations. The API should not be considered stable, and is subject
to change when we work more on optimizing this module for performance and
features.

Todo:

 * parallelize

"""

import numpy as np
import scipy.sparse as sp
import scipy
from scipy.linalg.blas import get_blas_funcs
try:
    norm = get_blas_funcs("znrm2", dtype=np.float64)
except:
    from scipy.linalg import norm

from numpy.random import RandomState

from qutip.qobj import Qobj, isket
from qutip.states import ket2dm
from qutip.operators import commutator
from qutip.solver import Result
from qutip.expect import expect, expect_rho_vec
from qutip.superoperator import (spre, spost, mat2vec, vec2mat,
                                 liouvillian, lindblad_dissipator)
from qutip.cy.spmatfuncs import cy_expect_psi_csr, spmv, cy_expect_rho_vec
from qutip.cy.stochastic import (cy_d1_rho_photocurrent,
                                 cy_d2_rho_photocurrent)
from qutip.ui.progressbar import TextProgressBar
from qutip.solver import Options
from qutip.settings import debug


if debug:
    import inspect


class StochasticSolverOptions:
    """Class of options for stochastic solvers such as
    :func:`qutip.stochastic.ssesolve`, :func:`qutip.stochastic.smesolve`, etc.
    Options can be specified either as arguments to the constructor::

        sso = StochasticSolverOptions(nsubsteps=100, ...)

    or by changing the class attributes after creation::

        sso = StochasticSolverOptions()
        sso.nsubsteps = 1000

    The stochastic solvers :func:`qutip.stochastic.ssesolve`,
    :func:`qutip.stochastic.smesolve`, :func:`qutip.stochastic.ssepdpsolve` and
    :func:`qutip.stochastic.smepdpsolve` all take the same keyword arguments as
    the constructor of these class, and internally they use these arguments to
    construct an instance of this class, so it is rarely needed to explicitly
    create an instance of this class.

    Attributes
    ----------

    H : :class:`qutip.Qobj`
        System Hamiltonian.

    state0 : :class:`qutip.Qobj`
        Initial state vector (ket) or density matrix.
 
    times : *list* / *array*
        List of times for :math:`t`. Must be uniformly spaced.

    c_ops : list of :class:`qutip.Qobj`
        List of deterministic collapse operators. 

    sc_ops : list of :class:`qutip.Qobj`
        List of stochastic collapse operators. Each stochastic collapse
        operator will give a deterministic and stochastic contribution
        to the equation of motion according to how the d1 and d2 functions
        are defined.

    e_ops : list of :class:`qutip.Qobj`
        Single operator or list of operators for which to evaluate
        expectation values.

    m_ops : list of :class:`qutip.Qobj`
        List of operators representing the measurement operators. The expected
        format is a nested list with one measurement operator for each
        stochastic increament, for each stochastic collapse operator.

    args : dict / list
        List of dictionary of additional problem-specific parameters.

    ntraj : int
        Number of trajectors.

    nsubsteps : int
        Number of sub steps between each time-spep given in `times`.

    d1 : function
        Function for calculating the operator-valued coefficient to the 
        deterministic increment dt.

    d2 : function
        Function for calculating the operator-valued coefficient to the
        stochastic increment(s) dW_n, where n is in [0, d2_len[.

    d2_len : int (default 1)
        The number of stochastic increments in the process.

    dW_factors : array
        Array of length d2_len, containing scaling factors for each
        measurement operator in m_ops.

    rhs : function
        Function for calculating the deterministic and stochastic contributions
        to the right-hand side of the stochastic differential equation. This
        only needs to be specified when implementing a custom SDE solver.

    generate_A_ops : function
        Function that generates a list of pre-computed operators or super-
        operators. These precomputed operators are used in some d1 and d2
        functions.

    generate_noise : function
        Function for generate an array of pre-computed noise signal.

    homogeneous : bool (True)
        Wheter or not the stochastic process is homogenous. Inhomogenous
        processes are only supported for poisson distributions.

    solver : string
        Name of the solver method to use for solving the stochastic
        equations. Valid values are: 'euler-maruyama', 'fast-euler-maruyama',
        'milstein', 'fast-milstein', 'platen'.

    method : string ('homodyne', 'heterodyne', 'photocurrent')
        The name of the type of measurement process that give rise to the 
        stochastic equation to solve. Specifying a method with this keyword
        argument is a short-hand notation for using pre-defined d1 and d2
        functions for the corresponding stochastic processes.

    distribution : string ('normal', 'poission')
        The name of the distribution used for the stochastic increments. 

    store_measurements : bool (default False)
        Whether or not to store the measurement results in the 
        :class:`qutip.solver.SolverResult` instance returned by the solver.

    noise : array
        Vector specifying the noise. 

    normalize : bool (default True)
        Whether or not to normalize the wave function during the evolution.

    options : :class:`qutip.solver.Options`
        Generic solver options. 

    progress_bar : :class:`qutip.ui.BaseProgressBar`
        Optional progress bar class instance. 

    """
    def __init__(self, H=None, state0=None, times=None, c_ops=[], sc_ops=[],
                 e_ops=[], m_ops=None, args=None, ntraj=1, nsubsteps=1,
                 d1=None, d2=None, d2_len=1, dW_factors=None, rhs=None,
                 generate_A_ops=None, generate_noise=None, homogeneous=True,
                 solver=None, method=None, distribution='normal',
                 store_measurement=False, noise=None, normalize=True,
                 options=None, progress_bar=None):

        if options is None:
            options = Options()

        if progress_bar is None:
            progress_bar = TextProgressBar()
    
        self.H = H
        self.d1 = d1
        self.d2 = d2
        self.d2_len = d2_len
        self.dW_factors = dW_factors if dW_factors else np.ones(d2_len)
        self.state0 = state0
        self.times = times
        self.c_ops = c_ops
        self.sc_ops = sc_ops
        self.e_ops = e_ops

        if m_ops is None:
            self.m_ops = [[c for _ in range(d2_len)] for c in sc_ops]
        else:
            self.m_ops = m_ops

        self.ntraj = ntraj
        self.nsubsteps = nsubsteps
        self.solver = solver
        self.method = method
        self.distribution = distribution
        self.homogeneous = homogeneous
        self.rhs = rhs
        self.options = options
        self.progress_bar = progress_bar
        self.store_measurement = store_measurement
        self.store_states = options.store_states
        self.noise = noise
        self.args = args
        self.normalize = normalize

        self.generate_noise = generate_noise
        self.generate_A_ops = generate_A_ops


def ssesolve(H, psi0, times, sc_ops, e_ops, **kwargs):
    """
    Solve stochastic Schrödinger equation. Dispatch to specific solvers
    depending on the value of the `solver` keyword argument.

    Parameters
    ----------

    H : :class:`qutip.Qobj`
        System Hamiltonian.

    psi0 : :class:`qutip.Qobj`
        Initial state vector (ket).

    times : *list* / *array*
        List of times for :math:`t`. Must be uniformly spaced.

    sc_ops : list of :class:`qutip.Qobj`
        List of stochastic collapse operators. Each stochastic collapse
        operator will give a deterministic and stochastic contribution
        to the equation of motion according to how the d1 and d2 functions
        are defined.

    e_ops : list of :class:`qutip.Qobj`
        Single operator or list of operators for which to evaluate
        expectation values.

    kwargs : *dictionary*
        Optional keyword arguments. See
        :class:`qutip.stochastic.StochasticSolverOptions`.

    Returns
    -------

    output: :class:`qutip.solver.SolverResult`
        An instance of the class :class:`qutip.solver.SolverResult`.
    """
    if debug:
        print(inspect.stack()[0][3])

    if isinstance(e_ops, dict):
        e_ops_dict = e_ops
        e_ops = [e for e in e_ops.values()]
    else:
        e_ops_dict = None

    sso = StochasticSolverOptions(H=H, state0=psi0, times=times,
                                  sc_ops=sc_ops, e_ops=e_ops, **kwargs)

    if sso.generate_A_ops is None:
        sso.generate_A_ops = _generate_psi_A_ops

    if (sso.d1 is None) or (sso.d2 is None):

        if sso.method == 'homodyne':
            sso.d1 = d1_psi_homodyne
            sso.d2 = d2_psi_homodyne
            sso.d2_len = 1
            sso.homogeneous = True
            sso.distribution = 'normal'
            if not "dW_factors" in kwargs:
                sso.dW_factors = np.array([1])
            if not "m_ops" in kwargs:
                sso.m_ops = [[c + c.dag()] for c in sso.sc_ops]

        elif sso.method == 'heterodyne':
            sso.d1 = d1_psi_heterodyne
            sso.d2 = d2_psi_heterodyne
            sso.d2_len = 2
            sso.homogeneous = True
            sso.distribution = 'normal'
            if not "dW_factors" in kwargs:
                sso.dW_factors = np.array([np.sqrt(2), np.sqrt(2)])
            if not "m_ops" in kwargs:
                sso.m_ops = [[(c + c.dag()), (-1j) * (c - c.dag())]
                                for idx, c in enumerate(sso.sc_ops)]

        elif sso.method == 'photocurrent':
            sso.d1 = d1_psi_photocurrent
            sso.d2 = d2_psi_photocurrent
            sso.d2_len = 1
            sso.homogeneous = False
            sso.distribution = 'poisson'

            if not "dW_factors" in kwargs:
                sso.dW_factors = np.array([1])
            if not "m_ops" in kwargs:
                sso.m_ops = [[None] for c in sso.sc_ops]
 
        else:
            raise Exception("Unrecognized method '%s'." % sso.method)

    if sso.distribution == 'poisson':
        sso.homogeneous = False

    if sso.solver == 'euler-maruyama' or sso.solver == None:
        sso.rhs_func = _rhs_psi_euler_maruyama

    elif sso.solver == 'platen':
        sso.rhs_func = _rhs_psi_platen

    else:
        raise Exception("Unrecognized solver '%s'." % sso.solver)

    res = _ssesolve_generic(sso, sso.options, sso.progress_bar)

    if e_ops_dict:
        res.expect = {e: res.expect[n]
                      for n, e in enumerate(e_ops_dict.keys())}

    return res


def smesolve(H, rho0, times, c_ops, sc_ops, e_ops, **kwargs):
    """
    Solve stochastic master equation. Dispatch to specific solvers
    depending on the value of the `solver` keyword argument.

    Parameters
    ----------

    H : :class:`qutip.Qobj`
        System Hamiltonian.

    rho0 : :class:`qutip.Qobj`
        Initial density matrix or state vector (ket).

    times : *list* / *array*
        List of times for :math:`t`. Must be uniformly spaced.

    c_ops : list of :class:`qutip.Qobj`
        Deterministic collapse operator which will contribute with a standard
        Lindblad type of dissipation.

    sc_ops : list of :class:`qutip.Qobj`
        List of stochastic collapse operators. Each stochastic collapse
        operator will give a deterministic and stochastic contribution
        to the eqaution of motion according to how the d1 and d2 functions
        are defined.

    e_ops : list of :class:`qutip.Qobj` / callback function single
        single operator or list of operators for which to evaluate
        expectation values.

    kwargs : *dictionary*
        Optional keyword arguments. See
        :class:`qutip.stochastic.StochasticSolverOptions`.

    Returns
    -------

    output: :class:`qutip.solver.SolverResult`

        An instance of the class :class:`qutip.solver.SolverResult`.

    TODO
    ----
        Add checks for commuting jump operators in Milstein method.
    """

    if debug:
        print(inspect.stack()[0][3])

    if isket(rho0):
        rho0 = ket2dm(rho0)

    if isinstance(e_ops, dict):
        e_ops_dict = e_ops
        e_ops = [e for e in e_ops.values()]
    else:
        e_ops_dict = None

    sso = StochasticSolverOptions(H=H, state0=rho0, times=times, c_ops=c_ops,
                                  sc_ops=sc_ops, e_ops=e_ops, **kwargs)

    if (sso.d1 is None) or (sso.d2 is None):

        if sso.method == 'homodyne' or sso.method is None:
            sso.d1 = d1_rho_homodyne
            sso.d2 = d2_rho_homodyne
            sso.d2_len = 1
            sso.homogeneous = True
            sso.distribution = 'normal'
            if not "dW_factors" in kwargs:
                sso.dW_factors = np.array([np.sqrt(1)])
            if not "m_ops" in kwargs:
                sso.m_ops = [[c + c.dag()] for c in sso.sc_ops]
    
        elif sso.method == 'heterodyne':
            sso.d1 = d1_rho_heterodyne
            sso.d2 = d2_rho_heterodyne
            sso.d2_len = 2
            sso.homogeneous = True
            sso.distribution = 'normal'
            if not "dW_factors" in kwargs:
                sso.dW_factors = np.array([np.sqrt(2), np.sqrt(2)])
            if not "m_ops" in kwargs:
                sso.m_ops = [[(c + c.dag()), -1j * (c - c.dag())]
                                for c in sso.sc_ops]

        elif sso.method == 'photocurrent':
            sso.d1 = cy_d1_rho_photocurrent
            sso.d2 = cy_d2_rho_photocurrent
            sso.d2_len = 1
            sso.homogeneous = False
            sso.distribution = 'poisson'

            if not "dW_factors" in kwargs:
                sso.dW_factors = np.array([1])
            if not "m_ops" in kwargs:
                sso.m_ops = [[None] for c in sso.sc_ops]
        else:
            raise Exception("Unrecognized method '%s'." % sso.method)

    if sso.distribution == 'poisson':
        sso.homogeneous = False

    if sso.generate_A_ops is None:
        sso.generate_A_ops = _generate_rho_A_ops

    if sso.rhs is None:
        if sso.solver == 'euler-maruyama' or sso.solver == None:
            sso.rhs = _rhs_rho_euler_maruyama

        elif sso.solver == 'milstein':
            if sso.method == 'homodyne' or sso.method is None:
                if len(sc_ops) == 1:
                    sso.rhs = _rhs_rho_milstein_homodyne_single
                else:
                    sso.rhs = _rhs_rho_milstein_homodyne

            elif sso.method == 'heterodyne':
                sso.rhs = _rhs_rho_milstein_homodyne
                sso.d2_len = 1
                sso.sc_ops = []
                for sc in iter(sc_ops):
                    sso.sc_ops += [sc / sqrt(2), -1.0j * sc / sqrt(2)]

        elif sso.solver == 'fast-euler-maruyama' and sso.method == 'homodyne':
            sso.rhs = _rhs_rho_euler_homodyne_fast
            sso.generate_A_ops = _generate_A_ops_Euler

        elif sso.solver == 'fast-milstein':
            sso.generate_A_ops = _generate_A_ops_Milstein
            sso.generate_noise = _generate_noise_Milstein
            if sso.method == 'homodyne' or sso.method is None:
                if len(sc_ops) == 1:
                    sso.rhs = _rhs_rho_milstein_homodyne_single_fast
                elif len(sc_ops) == 2:
                    sso.rhs = _rhs_rho_milstein_homodyne_two_fast
                else:
                    sso.rhs = _rhs_rho_milstein_homodyne_fast

            elif sso.method == 'heterodyne':
                sso.d2_len = 1
                sso.sc_ops = []
                for sc in iter(sc_ops):
                    sso.sc_ops += [sc / sqrt(2), -1.0j * sc / sqrt(2)]
                if len(sc_ops) == 1:
                    sso.rhs = _rhs_rho_milstein_homodyne_two_fast
                else:
                    sso.rhs = _rhs_rho_milstein_homodyne_fast

        else:
            raise Exception("Unrecognized solver '%s'." % sso.solver)

    res = _smesolve_generic(sso, sso.options, sso.progress_bar)

    if e_ops_dict:
        res.expect = {e: res.expect[n]
                      for n, e in enumerate(e_ops_dict.keys())}

    return res


def ssepdpsolve(H, psi0, times, c_ops, e_ops, **kwargs):
    """
    A stochastic (piecewse deterministic process) PDP solver for wavefunction
    evolution. For most purposes, use :func:`qutip.mcsolve` instead for quantum
    trajectory simulations.

    Parameters
    ----------

    H : :class:`qutip.Qobj`
        System Hamiltonian.

    psi0 : :class:`qutip.Qobj`
        Initial state vector (ket).

    times : *list* / *array*
        List of times for :math:`t`. Must be uniformly spaced.

    c_ops : list of :class:`qutip.Qobj`
        Deterministic collapse operator which will contribute with a standard
        Lindblad type of dissipation.

    e_ops : list of :class:`qutip.Qobj` / callback function single
        single operator or list of operators for which to evaluate
        expectation values.

    kwargs : *dictionary*
        Optional keyword arguments. See
        :class:`qutip.stochastic.StochasticSolverOptions`.

    Returns
    -------

    output: :class:`qutip.solver.SolverResult`

        An instance of the class :class:`qutip.solver.SolverResult`.

    """
    if debug:
        print(inspect.stack()[0][3])

    if isinstance(e_ops, dict):
        e_ops_dict = e_ops
        e_ops = [e for e in e_ops.values()]
    else:
        e_ops_dict = None

    sso = StochasticSolverOptions(H=H, state0=psi0, times=times, c_ops=c_ops,
                                  e_ops=e_ops, **kwargs)

    res = _ssepdpsolve_generic(sso, options, progress_bar)

    if e_ops_dict:
        res.expect = {e: res.expect[n]
                      for n, e in enumerate(e_ops_dict.keys())}
    return res


def smepdpsolve(H, rho0, times, c_ops, e_ops, **kwargs):
    """
    A stochastic (piecewse deterministic process) PDP solver for density matrix
    evolution.

    Parameters
    ----------

    H : :class:`qutip.Qobj`
        System Hamiltonian.

    rho0 : :class:`qutip.Qobj`
        Initial density matrix.

    times : *list* / *array*
        List of times for :math:`t`. Must be uniformly spaced.

    c_ops : list of :class:`qutip.Qobj`
        Deterministic collapse operator which will contribute with a standard
        Lindblad type of dissipation.

    sc_ops : list of :class:`qutip.Qobj`
        List of stochastic collapse operators. Each stochastic collapse
        operator will give a deterministic and stochastic contribution
        to the eqaution of motion according to how the d1 and d2 functions
        are defined.

    e_ops : list of :class:`qutip.Qobj` / callback function single
        single operator or list of operators for which to evaluate
        expectation values.

    kwargs : *dictionary*
        Optional keyword arguments. See
        :class:`qutip.stochastic.StochasticSolverOptions`.

    Returns
    -------

    output: :class:`qutip.solver.SolverResult`

        An instance of the class :class:`qutip.solver.SolverResult`.

    """
    if debug:
        print(inspect.stack()[0][3])

    if isinstance(e_ops, dict):
        e_ops_dict = e_ops
        e_ops = [e for e in e_ops.values()]
    else:
        e_ops_dict = None


    sso = StochasticSolverOptions(H=H, state0=rho0, times=times, c_ops=c_ops,
                                  e_ops=e_ops, **kwargs)

    res = _smepdpsolve_generic(sso, options, progress_bar)

    if e_ops_dict:
        res.expect = {e: res.expect[n]
                      for n, e in enumerate(e_ops_dict.keys())}
    return res


#------------------------------------------------------------------------------
# Generic parameterized stochastic Schrodinger equation solver
#
def _ssesolve_generic(sso, options, progress_bar):
    """
    Internal function for carrying out a sse integration. Used by ssesolve.
    """
    if debug:
        print(inspect.stack()[0][3])

    N_store = len(sso.times)
    N_substeps = sso.nsubsteps
    N = N_store * N_substeps
    dt = (sso.times[1] - sso.times[0]) / N_substeps
    NT = sso.ntraj

    data = Result()
    data.solver = "ssesolve"
    data.times = sso.times
    data.expect = np.zeros((len(sso.e_ops), N_store), dtype=complex)
    data.ss = np.zeros((len(sso.e_ops), N_store), dtype=complex)
    data.noise = []
    data.measurement = []

    # pre-compute collapse operator combinations that are commonly needed
    # when evaluating the RHS of stochastic Schrodinger equations
    A_ops = sso.generate_A_ops(sso.sc_ops, sso.H)

    progress_bar.start(sso.ntraj)

    for n in range(sso.ntraj):
        progress_bar.update(n)

        psi_t = sso.state0.full().ravel()

        noise = sso.noise[n] if sso.noise else None

        states_list, dW, m = _ssesolve_single_trajectory(data,
             sso.H, dt, sso.times, N_store, N_substeps, psi_t, A_ops,
             sso.e_ops, sso.m_ops, sso.rhs_func, sso.d1, sso.d2,
             sso.d2_len, sso.dW_factors, sso.homogeneous, sso.distribution, sso.args,
             store_measurement=sso.store_measurement, noise=noise,
             normalize=sso.normalize)

        data.states.append(states_list)
        data.noise.append(dW)
        data.measurement.append(m)

    progress_bar.finished()

    # average density matrices
    if options.average_states and np.any(data.states):
        data.states = [sum([ket2dm(data.states[m][n]) for m in range(NT)]).unit()
                       for n in range(len(data.times))]

    # average
    data.expect = data.expect / NT

    # standard error
    if NT > 1:
        data.se = (data.ss - NT * (data.expect ** 2)) / (NT * (NT - 1))
    else:
        data.se = None

    # convert complex data to real if hermitian
    data.expect = [np.real(data.expect[n, :]) if e.isherm else data.expect[n, :]
                   for n, e in enumerate(sso.e_ops)]

    return data


def _ssesolve_single_trajectory(data, H, dt, times, N_store, N_substeps, psi_t,
                                A_ops, e_ops, m_ops, rhs, d1, d2, d2_len,
                                dW_factors, homogeneous, distribution, args,
                                store_measurement=False, noise=None,
                                normalize=True):
    """
    Internal function. See ssesolve.
    """

    if noise is None:
        if homogeneous:
            if distribution == 'normal':
                dW = np.sqrt(dt) * \
                    scipy.randn(len(A_ops), N_store, N_substeps, d2_len)
            else:
                raise TypeError('Unsupported increment distribution for homogeneous process.')
        else:
            if distribution != 'poisson':
                raise TypeError('Unsupported increment distribution for inhomogeneous process.')

            dW = np.zeros((len(A_ops), N_store, N_substeps, d2_len))
    else:
        dW = noise

    states_list = []
    measurements = np.zeros((len(times), len(m_ops), d2_len), dtype=complex)

    for t_idx, t in enumerate(times):

        if e_ops:
            for e_idx, e in enumerate(e_ops):
                s = cy_expect_psi_csr(e.data.data,
                                      e.data.indices,
                                      e.data.indptr, psi_t, 0)
                data.expect[e_idx, t_idx] += s
                data.ss[e_idx, t_idx] += s ** 2
        else:
            states_list.append(Qobj(psi_t))

        psi_prev = np.copy(psi_t)

        for j in range(N_substeps):

            if noise is None and not homogeneous:
                for a_idx, A in enumerate(A_ops):
                    #dw_expect = norm(spmv(A[0], psi_t)) ** 2 * dt
                    dw_expect = cy_expect_psi_csr(A[3].data,
                                                  A[3].indices,
                                                  A[3].indptr, psi_t, 1) * dt
                    dW[a_idx, t_idx, j, :] = np.random.poisson(dw_expect, d2_len)

            psi_t = rhs(H.data, psi_t, t + dt * j,
                        A_ops, dt, dW[:, t_idx, j, :], d1, d2, args)

            # optionally renormalize the wave function
            if normalize:
                psi_t /= norm(psi_t)

        if store_measurement:
            for m_idx, m in enumerate(m_ops):
                for dW_idx, dW_factor in enumerate(dW_factors):
                    if m[dW_idx]:
                        m_data = m[dW_idx].data
                        m_expt = cy_expect_psi_csr(m_data.data,
                                                   m_data.indices,
                                                   m_data.indptr,
                                                   psi_t, 0)
                    else:
                        m_expt = 0
                    measurements[t_idx, m_idx, dW_idx] = (m_expt +
                       dW_factor * dW[m_idx, t_idx, :, dW_idx].sum() /
                       (dt * N_substeps))

    if d2_len == 1:
        measurements = measurements.squeeze(axis=(2))

    return states_list, dW, measurements


#------------------------------------------------------------------------------
# Generic parameterized stochastic master equation solver
#
def _smesolve_generic(sso, options, progress_bar):
    """
    Internal function. See smesolve.
    """
    if debug:
        print(inspect.stack()[0][3])

    N_store = len(sso.times)
    N_substeps = sso.nsubsteps
    N = N_store * N_substeps
    dt = (sso.times[1] - sso.times[0]) / N_substeps
    NT = sso.ntraj

    data = Result()
    data.solver = "smesolve"
    data.times = sso.times
    data.expect = np.zeros((len(sso.e_ops), N_store), dtype=complex)
    data.ss = np.zeros((len(sso.e_ops), N_store), dtype=complex)
    data.noise = []
    data.measurement = []

    # Liouvillian for the deterministic part.
    # needs to be modified for TD systems
    L = liouvillian(sso.H, sso.c_ops)

    # pre-compute suporoperator operator combinations that are commonly needed
    # when evaluating the RHS of stochastic master equations
    A_ops = sso.generate_A_ops(sso.sc_ops, L.data, dt)

    # use .data instead of Qobj ?
    s_e_ops = [spre(e) for e in sso.e_ops]

    if sso.m_ops:
        s_m_ops = [[spre(m) if m else None for m in m_op]
                   for m_op in sso.m_ops]
    else:
        s_m_ops = [[spre(c) for _ in range(sso.d2_len)]
                   for c in sso.sc_ops]

    progress_bar.start(sso.ntraj)

    for n in range(sso.ntraj):
        progress_bar.update(n)

        rho_t = mat2vec(sso.state0.full()).ravel()

        # noise = sso.noise[n] if sso.noise else None
        if sso.noise:
            noise = sso.noise[n]
        elif sso.generate_noise:
            noise = sso.generate_noise(len(A_ops), N_store, N_substeps, sso.d2_len, dt)
        else:
            noise = None

        states_list, dW, m = _smesolve_single_trajectory(data,
                                 L, dt, sso.times, N_store, N_substeps,
                                 rho_t, A_ops, s_e_ops, s_m_ops, sso.rhs,
                                 sso.d1, sso.d2, sso.d2_len,
                                 sso.dW_factors, sso.homogeneous,
                                 sso.distribution, sso.args,
                                 store_measurement=sso.store_measurement,
                                 store_states=sso.store_states, noise=noise)

        data.states.append(states_list)
        data.noise.append(dW)
        data.measurement.append(m)

    progress_bar.finished()

    # average density matrices
    if options.average_states and np.any(data.states):
        data.states = [sum([data.states[m][n] for m in range(NT)]).unit()
                       for n in range(len(data.times))]

    # average
    data.expect = data.expect / NT

    # standard error
    if NT > 1:
        data.se = (data.ss - NT * (data.expect ** 2)) / (NT * (NT - 1))
    else:
        data.se = None

    # convert complex data to real if hermitian
    data.expect = [np.real(data.expect[n, :]) if e.isherm else data.expect[n, :]
                   for n, e in enumerate(sso.e_ops)]

    return data


def _smesolve_single_trajectory(data, L, dt, times, N_store, N_substeps, rho_t,
                                A_ops, e_ops, m_ops, rhs, d1, d2, d2_len,
                                dW_factors, homogeneous, distribution, args,
                                store_measurement=False,
                                store_states=False, noise=None):
    """
    Internal function. See smesolve.
    """

    if noise is None:
        if homogeneous:
            if distribution == 'normal':
                dW = np.sqrt(dt) * scipy.randn(len(A_ops),
                                               N_store, N_substeps, d2_len)
            else:
                raise TypeError('Unsupported increment distribution for homogeneous process.')
        else:
            if distribution != 'poisson':
                raise TypeError('Unsupported increment distribution for inhomogeneous process.')

            dW = np.zeros((len(A_ops), N_store, N_substeps, d2_len))
    else:
        dW = noise

    states_list = []
    measurements = np.zeros((len(times), len(m_ops), d2_len), dtype=complex)

    for t_idx, t in enumerate(times):

        if e_ops:
            for e_idx, e in enumerate(e_ops):
                s = cy_expect_rho_vec(e.data, rho_t, 0)
                data.expect[e_idx, t_idx] += s
                data.ss[e_idx, t_idx] += s ** 2

        if store_states or not e_ops:
            # XXX: need to keep hilbert space structure
            states_list.append(Qobj(vec2mat(rho_t)))

        rho_prev = np.copy(rho_t)

        for j in range(N_substeps):

            if noise is None and not homogeneous:
                for a_idx, A in enumerate(A_ops):
                    dw_expect = cy_expect_rho_vec(A[4], rho_t, 1) * dt
                    if dw_expect > 0:
                        dW[a_idx, t_idx, j, :] = np.random.poisson(dw_expect, d2_len)
                    else:
                        dW[a_idx, t_idx, j, :] = np.zeros(d2_len)

            rho_t = rhs(L.data, rho_t, t + dt * j,
                        A_ops, dt, dW[:, t_idx, j, :], d1, d2, args)

        if store_measurement:
            for m_idx, m in enumerate(m_ops):
                for dW_idx, dW_factor in enumerate(dW_factors):
                    if m[dW_idx]:
                        m_expt = cy_expect_rho_vec(m[dW_idx].data, rho_prev, 0)
                    else:
                        m_expt = 0
                    measurements[t_idx, m_idx, dW_idx] = m_expt + dW_factor * \
                        dW[m_idx, t_idx, :, dW_idx].sum() / (dt * N_substeps)

    if d2_len == 1:
        measurements = measurements.squeeze(axis=(2))

    return states_list, dW, measurements


#------------------------------------------------------------------------------
# Generic parameterized stochastic SE PDP solver
#
def _ssepdpsolve_generic(sso, options, progress_bar):
    """
    For internal use. See ssepdpsolve.
    """
    if debug:
        print(inspect.stack()[0][3])

    N_store = len(sso.times)
    N_substeps = sso.nsubsteps
    N = N_store * N_substeps
    dt = (sso.times[1] - sso.times[0]) / N_substeps
    NT = sso.ntraj

<<<<<<< HEAD
    data = SolverResult()
    data.solver = "ssepdpsolve"
    data.times = sso.times
    data.expect = np.zeros((len(sso.e_ops), N_store), dtype=complex)
    data.ss = np.zeros((len(sso.e_ops), N_store), dtype=complex)
=======
    data = Result()
    data.solver = "sepdpsolve"
    data.times = ssdata.tlist
    data.expect = np.zeros((len(ssdata.e_ops), N_store), dtype=complex)
    data.ss = np.zeros((len(ssdata.e_ops), N_store), dtype=complex)
>>>>>>> 3c147e56
    data.jump_times = []
    data.jump_op_idx = []

    # effective hamiltonian for deterministic part
    Heff = sso.H
    for c in sso.c_ops:
        Heff += -0.5j * c.dag() * c

    progress_bar.start(sso.ntraj)

    for n in range(sso.ntraj):
        progress_bar.update(n)
        psi_t = sso.psi0.full().ravel()

        states_list, jump_times, jump_op_idx = \
            _ssepdpsolve_single_trajectory(data, Heff, dt, sso.times,
                                          N_store, N_substeps,
                                          psi_t, sso.c_ops, sso.e_ops)

        data.states.append(states_list)
        data.jump_times.append(jump_times)
        data.jump_op_idx.append(jump_op_idx)

    progress_bar.finished()

    # average density matrices
    if options.average_states and np.any(data.states):
        data.states = [sum([data.states[m][n] for m in range(NT)]).unit()
                       for n in range(len(data.times))]

    # average
    data.expect = data.expect / NT

    # standard error
    if NT > 1:
        data.se = (data.ss - NT * (data.expect ** 2)) / (NT * (NT - 1))
    else:
        data.se = None

    # convert complex data to real if hermitian
    data.expect = [np.real(data.expect[n, :]) if e.isherm else data.expect[n, :]
                   for n, e in enumerate(sso.e_ops)]

    return data


def _ssepdpsolve_single_trajectory(data, Heff, dt, times, N_store, N_substeps,
                                   psi_t, c_ops, e_ops):
    """
    Internal function. See ssepdpsolve.
    """
    states_list = []

    phi_t = np.copy(psi_t)

    prng = RandomState()  # todo: seed it
    r_jump, r_op = prng.rand(2)

    jump_times = []
    jump_op_idx = []

    for t_idx, t in enumerate(times):

        if e_ops:
            for e_idx, e in enumerate(e_ops):
                s = cy_expect_psi_csr(
                    e.data.data, e.data.indices, e.data.indptr, psi_t, 0)
                data.expect[e_idx, t_idx] += s
                data.ss[e_idx, t_idx] += s ** 2
        else:
            states_list.append(Qobj(psi_t))

        for j in range(N_substeps):

            if norm(phi_t) ** 2 < r_jump:
                # jump occurs
                p = np.array([norm(c.data * psi_t) ** 2 for c in c_ops])
                p = np.cumsum(p / np.sum(p))
                n = np.where(p >= r_op)[0][0]

                # apply jump
                psi_t = c_ops[n].data * psi_t
                psi_t /= norm(psi_t)
                phi_t = np.copy(psi_t)

                # store info about jump
                jump_times.append(times[t_idx] + dt * j)
                jump_op_idx.append(n)

                # get new random numbers for next jump
                r_jump, r_op = prng.rand(2)

            # deterministic evolution wihtout correction for norm decay
            dphi_t = (-1.0j * dt) * (Heff.data * phi_t)

            # deterministic evolution with correction for norm decay
            dpsi_t = (-1.0j * dt) * (Heff.data * psi_t)
            A = 0.5 * np.sum([norm(c.data * psi_t) ** 2 for c in c_ops])
            dpsi_t += dt * A * psi_t

            # increment wavefunctions
            phi_t += dphi_t
            psi_t += dpsi_t

            # ensure that normalized wavefunction remains normalized
            # this allows larger time step than otherwise would be possible
            psi_t /= norm(psi_t)

    return states_list, jump_times, jump_op_idx


#------------------------------------------------------------------------------
# Generic parameterized stochastic ME PDP solver
#
def _smepdpsolve_generic(sso, options, progress_bar):
    """
    For internal use. See smepdpsolve.
    """
    if debug:
        print(inspect.stack()[0][3])

    N_store = len(sso.times)
    N_substeps = sso.nsubsteps
    N = N_store * N_substeps
    dt = (sso.times[1] - sso.times[0]) / N_substeps
    NT = sso.ntraj

    data = Result()
    data.solver = "smepdpsolve"
    data.times = sso.times
    data.expect = np.zeros((len(sso.e_ops), N_store), dtype=complex)
    data.jump_times = []
    data.jump_op_idx = []

    # Liouvillian for the deterministic part.
    # needs to be modified for TD systems
    L = liouvillian(sso.H, sso.c_ops)

    progress_bar.start(sso.ntraj)

    for n in range(sso.ntraj):
        progress_bar.update(n)
        rho_t = mat2vec(sso.rho0.full()).ravel()

        states_list, jump_times, jump_op_idx = \
            _smepdpsolve_single_trajectory(data, L, dt, sso.times,
                                           N_store, N_substeps,
                                           rho_t, sso.c_ops, sso.e_ops)

        data.states.append(states_list)
        data.jump_times.append(jump_times)
        data.jump_op_idx.append(jump_op_idx)

    progress_bar.finished()

    # average density matrices
    if options.average_states and np.any(data.states):
        data.states = [sum([data.states[m][n] for m in range(NT)]).unit()
                       for n in range(len(data.times))]

    # average
    data.expect = data.expect / sso.ntraj

    # standard error
    if NT > 1:
        data.se = (data.ss - NT * (data.expect ** 2)) / (NT * (NT - 1))
    else:
        data.se = None

    return data


def _smepdpsolve_single_trajectory(data, L, dt, times, N_store, N_substeps,
                                   rho_t, c_ops, e_ops):
    """
    Internal function. See smepdpsolve.
    """
    states_list = []

    rho_t = np.copy(rho_t)

    prng = RandomState()  # todo: seed it
    r_jump, r_op = prng.rand(2)

    jump_times = []
    jump_op_idx = []

    for t_idx, t in enumerate(times):

        if e_ops:
            for e_idx, e in enumerate(e_ops):
                data.expect[e_idx, t_idx] += expect_rho_vec(e, rho_t)
        else:
            states_list.append(Qobj(vec2mat(rho_t)))

        for j in range(N_substeps):

            if expect_rho_vec(d_op, sigma_t) < r_jump:
                # jump occurs
                p = np.array([rho_expect(c.dag() * c, rho_t) for c in c_ops])
                p = np.cumsum(p / np.sum(p))
                n = np.where(p >= r_op)[0][0]

                # apply jump
                rho_t = c_ops[n] * psi_t * c_ops[n].dag()
                rho_t /= rho_expect(c.dag() * c, rho_t)
                rho_t = np.copy(rho_t)

                # store info about jump
                jump_times.append(times[t_idx] + dt * j)
                jump_op_idx.append(n)

                # get new random numbers for next jump
                r_jump, r_op = prng.rand(2)

            # deterministic evolution wihtout correction for norm decay
            dsigma_t = spmv(L.data, sigma_t) * dt

            # deterministic evolution with correction for norm decay
            drho_t = spmv(L.data, rho_t) * dt

            rho_t += drho_t

            # increment density matrices
            sigma_t += dsigma_t
            rho_t += drho_t

    return states_list, jump_times, jump_op_idx


#------------------------------------------------------------------------------
# Helper-functions for stochastic DE
#
# d1 = deterministic part of the contribution to the DE RHS function, to be
#      multiplied by the increament dt
#
# d1 = stochastic part of the contribution to the DE RHS function, to be
#      multiplied by the increament dW
#


#
# For SSE
#

# Function sigurature:
#
# def d(A, psi):
#
#     psi = wave function at the current time step
#
#     A[0] = c
#     A[1] = c + c.dag()
#     A[2] = c - c.dag()
#     A[3] = c.dag() * c
#
#     where c is a collapse operator. The combinations of c's stored in A are
#     precomputed before the time-evolution is started to avoid repeated
#     computations.


def _generate_psi_A_ops(sc_ops, H):
    """
    pre-compute superoperator operator combinations that are commonly needed
    when evaluating the RHS of stochastic schrodinger equations
    """

    A_ops = []
    for c_idx, c in enumerate(sc_ops):
        A_ops.append([c.data,
                      (c + c.dag()).data,
                      (c - c.dag()).data,
                      (c.dag() * c).data])
 
    return A_ops


def d1_psi_homodyne(A, psi):
    """
    OK
    Todo: cythonize

    .. math::

        D_1(C, \psi) = \\frac{1}{2}(\\langle C + C^\\dagger\\rangle\\C psi -
        C^\\dagger C\\psi - \\frac{1}{4}\\langle C + C^\\dagger\\rangle^2\\psi)

    """

    e1 = cy_expect_psi_csr(A[1].data, A[1].indices, A[1].indptr, psi, 0)
    return 0.5 * (e1 * spmv(A[0], psi) -
                  spmv(A[3], psi) -
                  0.25 * e1 ** 2 * psi)


def d2_psi_homodyne(A, psi):
    """
    OK
    Todo: cythonize

    .. math::

        D_2(\psi, t) = (C - \\frac{1}{2}\\langle C + C^\\dagger\\rangle)\\psi

    """

    e1 = cy_expect_psi_csr(A[1].data, A[1].indices, A[1].indptr, psi, 0)
    return [spmv(A[0], psi) - 0.5 * e1 * psi]


def d1_psi_heterodyne(A, psi):
    """
    Todo: cythonize

    .. math::

        D_1(\psi, t) = -\\frac{1}{2}(C^\\dagger C - \\langle C^\\dagger \\rangle C +
                        \\frac{1}{2}\\langle C \\rangle\\langle C^\\dagger \\rangle))\psi

    """
    e_C = cy_expect_psi_csr(A[0].data, A[0].indices, A[0].indptr, psi, 0)
    B = A[0].T.conj()
    e_Cd = cy_expect_psi_csr(B.data, B.indices, B.indptr, psi, 0)

    return (-0.5 * spmv(A[3], psi) +
            0.5 * e_Cd * spmv(A[0], psi) -
            0.25 * e_C * e_Cd * psi)


def d2_psi_heterodyne(A, psi):
    """
    Todo: cythonize

        X = \\frac{1}{2}(C + C^\\dagger)

        Y = \\frac{1}{2}(C - C^\\dagger)

        D_{2,1}(\psi, t) = \\sqrt(1/2) (C - \\langle X \\rangle) \\psi

        D_{2,2}(\psi, t) = -i\\sqrt(1/2) (C - \\langle Y \\rangle) \\psi

    """

    X = 0.5 * cy_expect_psi_csr(A[1].data, A[1].indices, A[1].indptr, psi, 0)
    Y = 0.5 * cy_expect_psi_csr(A[2].data, A[2].indices, A[2].indptr, psi, 0)

    d2_1 = np.sqrt(0.5) * (spmv(A[0], psi) - X * psi)
    d2_2 = -1.0j * np.sqrt(0.5) * (spmv(A[0], psi) - Y * psi)

    return [d2_1, d2_2]


def d1_psi_photocurrent(A, psi):
    """
    Todo: cythonize.

    Note: requires poisson increments

    .. math::

        D_1(\psi, t) = - \\frac{1}{2}(C^\dagger C \psi - ||C\psi||^2 \psi)

    """
    return (-0.5 * (spmv(A[3], psi)
            - norm(spmv(A[0], psi)) ** 2 * psi))


def d2_psi_photocurrent(A, psi):
    """
    Todo: cythonize

    Note: requires poisson increments

    .. math::

        D_2(\psi, t) = C\psi / ||C\psi|| - \psi

    """
    psi_1 = spmv(A[0], psi)
    n1 = norm(psi_1)
    if n1 != 0:
        return [psi_1 / n1 - psi]
    else:
        return [- psi]


#
# For SME
#

# def d(A, rho_vec):
#
#     rho = density operator in vector form at the current time stemp
#
#     A[_idx_A_L] = spre(a) = A_L
#     A[_idx_A_R] = spost(a) = A_R
#     A[_idx_Ad_L] = spre(a.dag()) = Ad_L
#     A[_idx_Ad_R] = spost(a.dag()) = Ad_R
#     A[_idx_AdA_L] = spre(a.dag() * a) = (Ad A)_L
#     A[_idx_AdA_R] = spost(a.dag() * a) = (Ad A)_R
#     A[_idx_A_LxAd_R] = (spre(a) * spost(a.dag()) = A_L * Ad_R
#     A[_idx_LD] = lindblad_dissipator(a)

_idx_A_L = 0
_idx_A_R = 1
_idx_Ad_L = 2
_idx_Ad_R = 3
_idx_AdA_L = 4
_idx_AdA_R = 5
_idx_A_LxAd_R = 6
_idx_LD = 7

def _generate_rho_A_ops(sc, L, dt):
    """
    pre-compute superoperator operator combinations that are commonly needed
    when evaluating the RHS of stochastic master equations
    """
    out = []
    for c_idx, c in enumerate(sc):
        n = c.dag() * c
        out.append([spre(c).data,
                    spost(c).data,
                    spre(c.dag()).data,
                    spost(c.dag()).data,
                    spre(n).data,
                    spost(n).data,
                    (spre(c) * spost(c.dag())).data,
                    lindblad_dissipator(c, data_only=True)])

    return out


def _generate_A_ops_Euler(sc, L, dt):
    """
    combine precomputed operators in one long operator for the Euler method
    """
    A_len = len(sc)
    out = []
    out += [spre(c).data + spost(c.dag()).data for c in sc]
    out += [(L + np.sum(
        [lindblad_dissipator(c, data_only=True) for c in sc], axis=0)) * dt]
    out1 = [[sp.vstack(out).tocsr(), sc[0].shape[0]]]
    # the following hack is required for compatibility with old A_ops
    out1 += [[] for n in range(A_len - 1)]

    # XXX: fix this!
    out1[0][0].indices = np.array(out1[0][0].indices, dtype=np.int32)
    out1[0][0].indptr = np.array(out1[0][0].indptr, dtype=np.int32)

    return out1


def _generate_A_ops_Milstein(sc, L, dt):
    """
    combine precomputed operators in one long operator for the Milstein method
    with commuting stochastic jump operators.
    """
    A_len = len(sc)
    temp = [spre(c).data + spost(c.dag()).data for c in sc]
    out = []
    out += temp
    out += [temp[n] * temp[n] for n in range(A_len)]
    out += [temp[n] * temp[m] for (n, m) in np.ndindex(A_len, A_len) if n > m]
    out += [(L + np.sum(
        [lindblad_dissipator(c, data_only=True) for c in sc], axis=0)) * dt]
    out1 = [[sp.vstack(out).tocsr(), sc[0].shape[0]]]
    # the following hack is required for compatibility with old A_ops
    out1 += [[] for n in range(A_len - 1)]

    # XXX: fix this!
    out1[0][0].indices = np.array(out1[0][0].indices, dtype=np.int32)
    out1[0][0].indptr = np.array(out1[0][0].indptr, dtype=np.int32)

    return out1


def _generate_noise_Milstein(sc_len, N_store, N_substeps, d2_len, dt):
    """
    generate noise terms for the fast Milstein scheme
    """
    dW_temp = np.sqrt(dt) * scipy.randn(sc_len, N_store, N_substeps, 1)
    if sc_len == 1:
        noise = np.vstack([dW_temp, 0.5 * (dW_temp * dW_temp - dt * np.ones((sc_len, N_store, N_substeps, 1)))])
    else:
        noise = np.vstack([dW_temp, 0.5 * (dW_temp * dW_temp - dt * np.ones((sc_len, N_store, N_substeps, 1)))] +
                          [[dW_temp[n] * dW_temp[m] for (n, m) in np.ndindex(sc_len, sc_len) if n > m]])
    return noise


def sop_H(A, rho_vec):
    """
    Evaluate the superoperator

    H[a] rho = a rho + rho a^\dagger - Tr[a rho + rho a^\dagger] rho
            -> (A_L + Ad_R) rho_vec - E[(A_L + Ad_R) rho_vec] rho_vec

    Todo: cythonize, add A_L + Ad_R to precomputed operators
    """
    M = A[0] + A[3]

    e1 = cy_expect_rho_vec(M, rho_vec, 0)
    return spmv(M, rho_vec) - e1 * rho_vec


def sop_G(A, rho_vec):
    """
    Evaluate the superoperator

    G[a] rho = a rho a^\dagger / Tr[a rho a^\dagger] - rho
            -> A_L Ad_R rho_vec / Tr[A_L Ad_R rho_vec] - rho_vec

    Todo: cythonize, add A_L + Ad_R to precomputed operators
    """

    e1 = cy_expect_rho_vec(A[6], rho_vec, 0)

    if e1 > 1e-15:
        return spmv(A[6], rho_vec) / e1 - rho_vec
    else:
        return -rho_vec


def d1_rho_homodyne(A, rho_vec):
    """
    D1[a] rho = lindblad_dissipator(a) * rho

    Todo: cythonize
    """
    return spmv(A[7], rho_vec)


def d2_rho_homodyne(A, rho_vec):
    """
    D2[a] rho = a rho + rho a^\dagger - Tr[a rho + rho a^\dagger]
              = (A_L + Ad_R) rho_vec - E[(A_L + Ad_R) rho_vec]

    Todo: cythonize, add A_L + Ad_R to precomputed operators
    """
    M = A[0] + A[3]

    e1 = cy_expect_rho_vec(M, rho_vec, 0)
    return [spmv(M, rho_vec) - e1 * rho_vec]


def d1_rho_heterodyne(A, rho_vec):
    """
    todo: cythonize, docstrings
    """
    return spmv(A[7], rho_vec)


def d2_rho_heterodyne(A, rho_vec):
    """
    todo: cythonize, docstrings
    """
    M = A[0] + A[3]
    e1 = cy_expect_rho_vec(M, rho_vec, 0)
    d1 = spmv(M, rho_vec) - e1 * rho_vec
    M = A[0] - A[3]
    e1 = cy_expect_rho_vec(M, rho_vec, 0)
    d2 = spmv(M, rho_vec) - e1 * rho_vec
    return [1.0 / np.sqrt(2) * d1, -1.0j / np.sqrt(2) * d2]


def d1_rho_photocurrent(A, rho_vec):
    """
    Todo: cythonize, add (AdA)_L + AdA_R to precomputed operators
    """
    n_sum = A[4] + A[5]
    e1 = cy_expect_rho_vec(n_sum, rho_vec, 0)
    return 0.5 * (e1 * rho_vec - spmv(n_sum, rho_vec))


def d2_rho_photocurrent(A, rho_vec):
    """
    Todo: cythonize, add (AdA)_L + AdA_R to precomputed operators
    """
    e1 = cy_expect_rho_vec(A[6], rho_vec, 0)
    return [spmv(A[6], rho_vec) / e1 - rho_vec] if e1.real > 1e-15 else [-rho_vec]


#------------------------------------------------------------------------------
# Deterministic part of the rho/psi update functions. TODO: Make these
# compatible with qutip's time-dependent hamiltonian and collapse operators
#
def _rhs_psi_deterministic(H, psi_t, t, dt, args):
    """
    Deterministic contribution to the density matrix change
    """
    dpsi_t = (-1.0j * dt) * (H * psi_t)

    return dpsi_t


def _rhs_rho_deterministic(L, rho_t, t, dt, args):
    """
    Deterministic contribution to the density matrix change
    """
    drho_t = spmv(L, rho_t) * dt

    return drho_t


#------------------------------------------------------------------------------
# Euler-Maruyama rhs functions for the stochastic Schrodinger and master
# equations
#

def _rhs_psi_euler_maruyama(H, psi_t, t, A_ops, dt, dW, d1, d2, args):
    """
    Euler-Maruyama rhs function for wave function solver.
    """
    dW_len = len(dW[0, :])
    dpsi_t = _rhs_psi_deterministic(H, psi_t, t, dt, args)

    for a_idx, A in enumerate(A_ops):
        d2_vec = d2(A, psi_t)
        dpsi_t += d1(A, psi_t) * dt + np.sum([d2_vec[n] * dW[a_idx, n]
                                              for n in range(dW_len)
                                              if dW[a_idx, n] != 0], axis=0)

    return psi_t + dpsi_t


def _rhs_rho_euler_maruyama(L, rho_t, t, A_ops, dt, dW, d1, d2, args):
    """
    Euler-Maruyama rhs function for density matrix solver.
    """
    dW_len = len(dW[0, :])

    drho_t = _rhs_rho_deterministic(L, rho_t, t, dt, args)

    for a_idx, A in enumerate(A_ops):
        d2_vec = d2(A, rho_t)
        drho_t += d1(A, rho_t) * dt
        drho_t += np.sum([d2_vec[n] * dW[a_idx, n] 
                          for n in range(dW_len) if dW[a_idx, n] != 0], axis=0)

    return rho_t + drho_t


def _rhs_rho_euler_homodyne_fast(L, rho_t, t, A, dt, ddW, d1, d2, args):
    """
    Fast Euler-Maruyama for homodyne detection.
    """

    dW = ddW[:, 0]

    d_vec = spmv(A[0][0], rho_t).reshape(-1, len(rho_t))
    e = np.real(d_vec[:-1].reshape(-1, A[0][1], A[0][1]).trace(axis1=1, axis2=2))

    drho_t = d_vec[-1]
    drho_t += np.dot(dW, d_vec[:-1])
    drho_t += (1.0 - np.inner(e, dW)) * rho_t
    return drho_t


#------------------------------------------------------------------------------
# Platen method
#
def _rhs_psi_platen(H, psi_t, t, A_ops, dt, dW, d1, d2, args):
    """
    TODO: support multiple stochastic increments

    .. note::

        Experimental.

    """

    sqrt_dt = np.sqrt(dt)

    dW_len = len(dW[0, :])
    dpsi_t = _rhs_psi_deterministic(H, psi_t, t, dt, args)

    for a_idx, A in enumerate(A_ops):
        # XXX: This needs to be revised now that
        # dpsi_t is the change for all stochastic collapse operators

        # TODO: needs to be updated to support mutiple Weiner increments
        dpsi_t_H = (-1.0j * dt) * spmv(H, psi_t)

        psi_t_1 = psi_t + dpsi_t_H + d1(A, psi_t) * dt + d2(A, psi_t)[0] * dW[a_idx, 0]
        psi_t_p = psi_t + dpsi_t_H + d1(A, psi_t) * dt + d2(A, psi_t)[0] * sqrt_dt
        psi_t_m = psi_t + dpsi_t_H + d1(A, psi_t) * dt - d2(A, psi_t)[0] * sqrt_dt

        dpsi_t += 0.50 * (d1(A, psi_t_1) + d1(A, psi_t)) * dt + \
            0.25 * (d2(A, psi_t_p)[0] + d2(A, psi_t_m)[0] + 2 * d2(A, psi_t)[0]) * dW[a_idx, 0] + \
            0.25 * (d2(A, psi_t_p)[0] - d2(A, psi_t_m)[0]) * (
                dW[a_idx, 0] ** 2 - dt) / sqrt_dt

    return dpsi_t


#------------------------------------------------------------------------------
# Milstein rhs functions for the stochastic master equation
#
#
def _rhs_rho_milstein_homodyne_single(L, rho_t, t, A_ops, dt, dW, d1, d2, args):
    """
    .. note::

        Experimental.
        Milstein scheme for homodyne detection with single jump operator.

    """

    A = A_ops[0]
    M = A[0] + A[3]
    e1 = cy_expect_rho_vec(M, rho_t, 0)

    d2_vec = spmv(M, rho_t)
    d2_vec2 = spmv(M, d2_vec)
    e2 = cy_expect_rho_vec(M, d2_vec, 0)

    drho_t = _rhs_rho_deterministic(L, rho_t, t, dt, args)
    drho_t += spmv(A[7], rho_t) * dt
    drho_t += (d2_vec - e1 * rho_t) * dW[0, 0]
    drho_t += 0.5 * (d2_vec2 - 2 * e1 * d2_vec + (-e2 + 2 * e1 * e1) * rho_t) * (dW[0, 0] * dW[0, 0] - dt)
    return rho_t + drho_t


def _rhs_rho_milstein_homodyne(L, rho_t, t, A_ops, dt, dW, d1, d2, args):
    """
    .. note::

        Experimental.
        Milstein scheme for homodyne detection.
        This implementation works for commuting stochastic jump operators.
        TODO: optimizations: do calculation for n>m only

    """
    A_len = len(A_ops)

    M = np.array([A_ops[n][0] + A_ops[n][3] for n in range(A_len)])
    e1 = np.array([cy_expect_rho_vec(M[n], rho_t, 0) for n in range(A_len)])

    d1_vec = np.sum([spmv(A_ops[n][7], rho_t)
                     for n in range(A_len)], axis=0)

    d2_vec = np.array([spmv(M[n], rho_t)
                       for n in range(A_len)])

    # This calculation is suboptimal. We need only values for m>n in case of
    # commuting jump operators.
    d2_vec2 = np.array([[spmv(M[n], d2_vec[m])
                         for m in range(A_len)] for n in range(A_len)])
    e2 = np.array([[cy_expect_rho_vec(M[n], d2_vec[m], 0)
                    for m in range(A_len)] for n in range(A_len)])

    drho_t = _rhs_rho_deterministic(L, rho_t, t, dt, args)
    drho_t += d1_vec * dt
    drho_t += np.sum([(d2_vec[n] - e1[n] * rho_t) * dW[n, 0]
                      for n in range(A_len)], axis=0)
    drho_t += 0.5 * np.sum([(d2_vec2[n, n] - 2.0 * e1[n] * d2_vec[n] +
                            (-e2[n, n] + 2.0 * e1[n] * e1[n]) * rho_t) * (dW[n, 0] * dW[n, 0] - dt)
                            for n in range(A_len)], axis=0)

    # This calculation is suboptimal. We need only values for m>n in case of
    # commuting jump operators.
    drho_t += 0.5 * np.sum([(d2_vec2[n, m] - e1[m] * d2_vec[n] - e1[n] * d2_vec[m] +
                          (-e2[n, m] + 2.0 * e1[n] * e1[m]) * rho_t) * (dW[n, 0] * dW[m, 0])
                            for (n, m) in np.ndindex(A_len, A_len) if n != m], axis=0)

    return rho_t + drho_t


def _rhs_rho_milstein_homodyne_single_fast(L, rho_t, t, A, dt, ddW, d1, d2, args):
    """
    fast Milstein for homodyne detection with 1 stochastic operator
    """
    dW = ddW[:, 0]

    d_vec = spmv(A[0][0], rho_t).reshape(-1, len(rho_t))
    e = np.real(
        d_vec[:-1].reshape(-1, A[0][1], A[0][1]).trace(axis1=1, axis2=2))

    e[1] -= 2.0 * e[0] * e[0]

    drho_t = (1.0 - np.inner(e, dW)) * rho_t
    dW[0] -= 2.0 * e[0] * dW[1]

    drho_t += d_vec[-1]
    drho_t += np.dot(dW, d_vec[:-1])

    return drho_t


def _rhs_rho_milstein_homodyne_two_fast(L, rho_t, t, A, dt, ddW, d1, d2, args):
    """
    fast Milstein for homodyne detection with 2 stochastic operators
    """
    dW = ddW[:, 0]

    d_vec = spmv(A[0][0], rho_t).reshape(-1, len(rho_t))
    e = np.real(
        d_vec[:-1].reshape(-1, A[0][1], A[0][1]).trace(axis1=1, axis2=2))
    d_vec[-2] -= np.dot(e[:2][::-1], d_vec[:2])

    e[2:4] -= 2.0 * e[:2] * e[:2]
    e[4] -= 2.0 * e[1] * e[0]

    drho_t = (1.0 - np.inner(e, dW)) * rho_t
    dW[:2] -= 2.0 * e[:2] * dW[2:4]

    drho_t += d_vec[-1]
    drho_t += np.dot(dW, d_vec[:-1])

    return drho_t


def _rhs_rho_milstein_homodyne_fast(L, rho_t, t, A, dt, ddW, d1, d2, args):
    """
    fast Milstein for homodyne detection with >2 stochastic operators
    """
    dW = ddW[:, 0]
    sc_len = len(A)
    sc2_len = 2 * sc_len

    d_vec = spmv(A[0][0], rho_t).reshape(-1, len(rho_t))
    e = np.real(d_vec[:-1].reshape(-1, A[0][1], A[0][1]).trace(axis1=1, axis2=2))
    d_vec[sc2_len:-1] -= np.array([e[m] * d_vec[n] + e[n] * d_vec[m] 
                                   for (n, m) in np.ndindex(sc_len, sc_len) if n > m])

    e[sc_len:sc2_len] -= 2.0 * e[:sc_len] * e[:sc_len]
    e[sc2_len:] -= 2.0 * np.array([e[n] * e[m] for (n, m) in np.ndindex(sc_len, sc_len) if n > m])

    drho_t = (1.0 - np.inner(e, dW)) * rho_t
    dW[:sc_len] -= 2.0 * e[:sc_len] * dW[sc_len:sc2_len]

    drho_t += d_vec[-1]
    drho_t += np.dot(dW, d_vec[:-1])

    return drho_t<|MERGE_RESOLUTION|>--- conflicted
+++ resolved
@@ -974,19 +974,11 @@
     dt = (sso.times[1] - sso.times[0]) / N_substeps
     NT = sso.ntraj
 
-<<<<<<< HEAD
-    data = SolverResult()
-    data.solver = "ssepdpsolve"
-    data.times = sso.times
-    data.expect = np.zeros((len(sso.e_ops), N_store), dtype=complex)
-    data.ss = np.zeros((len(sso.e_ops), N_store), dtype=complex)
-=======
     data = Result()
     data.solver = "sepdpsolve"
     data.times = ssdata.tlist
     data.expect = np.zeros((len(ssdata.e_ops), N_store), dtype=complex)
     data.ss = np.zeros((len(ssdata.e_ops), N_store), dtype=complex)
->>>>>>> 3c147e56
     data.jump_times = []
     data.jump_op_idx = []
 
