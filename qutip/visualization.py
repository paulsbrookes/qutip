--- conflicted
+++ resolved
@@ -418,29 +418,7 @@
         phase_max = pi
 
     norm = mpl.colors.Normalize(phase_min, phase_max)
-<<<<<<< HEAD
     cmap = complex_phase_cmap()
-=======
-
-    # create a cyclic colormap
-    cdict = {'blue': ((0.00, 0.0, 0.0),
-                      (0.25, 0.0, 0.0),
-                      (0.50, 1.0, 1.0),
-                      (0.75, 1.0, 1.0),
-                      (1.00, 0.0, 0.0)),
-             'green': ((0.00, 0.0, 0.0),
-                       (0.25, 1.0, 1.0),
-                       (0.50, 0.0, 0.0),
-                       (0.75, 1.0, 1.0),
-                       (1.00, 0.0, 0.0)),
-             'red': ((0.00, 1.0, 1.0),
-                     (0.25, 0.5, 0.5),
-                     (0.50, 0.0, 0.0),
-                     (0.75, 0.0, 0.0),
-                     (1.00, 1.0, 1.0))}
-
-    cmap = mpl.colors.LinearSegmentedColormap('phase_colormap', cdict, 256)
->>>>>>> 288b1ac6
 
     colors = cmap(norm(angle(Mvec)))
     if not threshold is None:
